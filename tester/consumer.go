package tester

import (
	"fmt"
	"sync"
	"time"

	"github.com/Shopify/sarama"
)

type consumerMock struct {
	sync.RWMutex
	tester         *Tester
	requiredTopics map[string]bool
	partConsumers  map[string]*partConsumerMock
}

func newConsumerMock(tt *Tester) *consumerMock {
	return &consumerMock{
		tester:         tt,
		requiredTopics: make(map[string]bool),
		partConsumers:  make(map[string]*partConsumerMock),
	}
}

func (cm *consumerMock) catchup() int {
	cm.RLock()
	defer cm.RUnlock()
	var catchup int
	for _, pc := range cm.partConsumers {
		catchup += pc.catchup()
	}
	return catchup
}

func (cm *consumerMock) Topics() ([]string, error) {
	return nil, fmt.Errorf("Not implemented")
}

func (cm *consumerMock) Partitions(topic string) ([]int32, error) {
	return nil, fmt.Errorf("not implemented")
}

func (cm *consumerMock) ConsumePartition(topic string, partition int32, offset int64) (sarama.PartitionConsumer, error) {
	cm.Lock()
	defer cm.Unlock()
	if _, exists := cm.partConsumers[topic]; exists {
		return nil, fmt.Errorf("Got duplicate consume partition for topic %s", topic)
	}
	cons := &partConsumerMock{
		hwm:      offset,
		queue:    cm.tester.getOrCreateQueue(topic),
		messages: make(chan *sarama.ConsumerMessage),
		errors:   make(chan *sarama.ConsumerError),
		closer: func() error {
			cm.Lock()
			defer cm.Unlock()
			if _, exists := cm.partConsumers[topic]; !exists {
				return fmt.Errorf("partition consumer seems already closed")
			}
			delete(cm.partConsumers, topic)
			return nil
		},
	}

	cm.partConsumers[topic] = cons

	return cons, nil
}
func (cm *consumerMock) HighWaterMarks() map[string]map[int32]int64 {
	return nil
}
func (cm *consumerMock) Close() error {
	return nil
}

func (cm *consumerMock) waitRequiredConsumersStartup() {
	doCheck := func() bool {
		cm.RLock()
		defer cm.RUnlock()

		for topic := range cm.requiredTopics {
			_, ok := cm.partConsumers[topic]
			if !ok {
				return false
			}
		}
		return true
	}
	for !doCheck() {
		time.Sleep(50 * time.Millisecond)
	}
}

func (cm *consumerMock) requirePartConsumer(topic string) {
	cm.requiredTopics[topic] = true
}

type partConsumerMock struct {
	hwm      int64
	closer   func() error
	messages chan *sarama.ConsumerMessage
	errors   chan *sarama.ConsumerError
	queue    *queue
}

func (pcm *partConsumerMock) catchup() int {
	var numCatchup int
	for _, msg := range pcm.queue.messagesFromOffset(pcm.hwm) {
		headers := make([]*sarama.RecordHeader, len(msg.headers))
		idx := 0
		for k, v := range msg.headers {
			headers[idx] = &sarama.RecordHeader{
				Key:   []byte(k),
				Value: v,
			}
		}
		pcm.messages <- &sarama.ConsumerMessage{
<<<<<<< HEAD
			Headers:   msg.SaramaHeaders(),
=======
			Headers:   headers,
>>>>>>> 18001f3c
			Key:       []byte(msg.key),
			Value:     msg.value,
			Topic:     pcm.queue.topic,
			Partition: 0,
			Offset:    msg.offset,
		}

		// we'll send a nil that is being ignored by the partition_table to make sure the other message
		// really went through the channel
		pcm.messages <- nil
		numCatchup++
		pcm.hwm = msg.offset + 1
	}

	return numCatchup
}

func (pcm *partConsumerMock) Close() error {
	close(pcm.messages)
	close(pcm.errors)
	return pcm.closer()
}

func (pcm *partConsumerMock) AsyncClose() {
	go pcm.Close()
}

func (pcm *partConsumerMock) Messages() <-chan *sarama.ConsumerMessage {
	return pcm.messages
}

func (pcm *partConsumerMock) Errors() <-chan *sarama.ConsumerError {
	return pcm.errors
}

func (pcm *partConsumerMock) HighWaterMarkOffset() int64 {
	return pcm.queue.Hwm()
}<|MERGE_RESOLUTION|>--- conflicted
+++ resolved
@@ -116,11 +116,7 @@
 			}
 		}
 		pcm.messages <- &sarama.ConsumerMessage{
-<<<<<<< HEAD
 			Headers:   msg.SaramaHeaders(),
-=======
-			Headers:   headers,
->>>>>>> 18001f3c
 			Key:       []byte(msg.key),
 			Value:     msg.value,
 			Topic:     pcm.queue.topic,
